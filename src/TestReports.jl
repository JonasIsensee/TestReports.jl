module TestReports

using Dates
using EzXML
using Pkg
using Printf
using Test
using TestEnv

using Test: AbstractTestSet, DefaultTestSet, Result, Pass, Fail, Error, Broken,
    get_testset, get_testset_depth, scrub_backtrace

import Test: finish, record

<<<<<<< HEAD
# Version specific imports
@static if VERSION >= v"1.4.0"
    using Pkg.Operations: gen_target_project
else
    using Pkg.Operations: with_dependencies_loadable_at_toplevel
end
@static if VERSION >= v"1.2.0"
    using Pkg.Operations: sandbox, source_path
    @static if VERSION < v"1.7.0"
        using Pkg.Operations: update_package_test!
    end
else
    using Pkg.Operations: find_installed
    using Pkg.Types: SHA1
end

export ReportingTestSet, any_problems, report, record_test_property, record_testset_property
=======
export ReportingTestSet, any_problems, report, recordproperty
>>>>>>> b80d707f

const TESTREPORTS_VERSION = let # Copied from Documenter.jl
    project = joinpath(dirname(dirname(pathof(TestReports))), "Project.toml")
    toml = Pkg.TOML.parsefile(project)
    VersionNumber(toml["version"])
end
const TESTREPORTS_UUID = let
    project = joinpath(dirname(dirname(pathof(TestReports))), "Project.toml")
    toml = Pkg.TOML.parsefile(project)
    Base.UUID(toml["uuid"])
end

include("v1_compat.jl")
include("./testsets.jl")
include("to_xml.jl")
include("compat_check.jl")
include("runner.jl")
include("properties.jl")

end # module<|MERGE_RESOLUTION|>--- conflicted
+++ resolved
@@ -12,27 +12,7 @@
 
 import Test: finish, record
 
-<<<<<<< HEAD
-# Version specific imports
-@static if VERSION >= v"1.4.0"
-    using Pkg.Operations: gen_target_project
-else
-    using Pkg.Operations: with_dependencies_loadable_at_toplevel
-end
-@static if VERSION >= v"1.2.0"
-    using Pkg.Operations: sandbox, source_path
-    @static if VERSION < v"1.7.0"
-        using Pkg.Operations: update_package_test!
-    end
-else
-    using Pkg.Operations: find_installed
-    using Pkg.Types: SHA1
-end
-
-export ReportingTestSet, any_problems, report, record_test_property, record_testset_property
-=======
 export ReportingTestSet, any_problems, report, recordproperty
->>>>>>> b80d707f
 
 const TESTREPORTS_VERSION = let # Copied from Documenter.jl
     project = joinpath(dirname(dirname(pathof(TestReports))), "Project.toml")
