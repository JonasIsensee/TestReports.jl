--- conflicted
+++ resolved
@@ -115,7 +115,7 @@
 `Test` and their dependencies are available for report generation.
 """
 function get_testreports_environment()
-    manifest = get_manifest()    
+    manifest = get_manifest()
     return make_testreports_environment(manifest)
 end
 
@@ -264,7 +264,7 @@
         else
             rethrow()
         end
-    end 
+    end
     testfilepath = joinpath(TestEnv.get_test_dir(ctx, pkgspec), "runtests.jl")
     check_testreports_compatability(ctx, pkgspec, testfilepath)
 
@@ -273,48 +273,8 @@
     else
         runner_code = gen_runner_code(testfilepath, logfilename, test_args)
         cmd = gen_command(runner_code, julia_args, coverage)
-<<<<<<< HEAD
-        test_folder_has_project_file = has_test_project_file(testfilepath)
-
-        if VERSION >= v"1.4" || (VERSION >= v"1.2" && test_folder_has_project_file)
-            # Operations.sandbox() has different arguments between versions
-            test_project_override = if VERSION >= v"1.4" && !test_folder_has_project_file
-                if VERSION >= v"1.8"
-                    gen_target_project(ctx, pkgspec, pkgspec.path::String, "test")
-                elseif VERSION >= v"1.7"
-                    gen_target_project(ctx.env, ctx.registries, pkgspec, pkgspec.path, "test")
-                else
-                    gen_target_project(ctx, pkgspec, pkgspec.path, "test")
-                end
-            else
-                nothing
-            end
-
-            sandbox_args = if VERSION >= v"1.11-"
-                (ctx, pkgspec, joinpath(pkgspec.path, "test"), test_project_override)
-            elseif VERSION >= v"1.4"
-                (ctx, pkgspec, pkgspec.path, joinpath(pkgspec.path, "test"), test_project_override)
-            else
-                (ctx, pkgspec, pkgspec.path, joinpath(pkgspec.path, "test"))
-            end
-
-            sandbox(sandbox_args...) do
-                flush(stdout)
-                runtests!(errs, pkg, cmd, logfilename)
-            end
-        else
-            with_dependencies_loadable_at_toplevel(ctx, pkgspec; might_need_to_resolve=true) do localctx
-                Pkg.activate(localctx.env.project_file)
-                try
-                    runtests!(errs, pkg, cmd, logfilename)
-                finally
-                    Pkg.activate(ctx.env.project_file)
-                end
-            end
-=======
         TestEnv.activate(pkg) do
             runtests!(errs, pkg, cmd, logfilename)
->>>>>>> b80d707f
         end
     end
 end
@@ -348,11 +308,11 @@
     test(ctx.env.pkg.name; kwargs...)
 end
 test(pkg::AbstractString; logfilename::AbstractString="testlog.xml", kwargs...) = test([pkg]; logfilename=[logfilename], kwargs...)
-function test(pkgs::Vector{<:AbstractString}; 
-              logfilename::Vector{<:AbstractString}=[pkg * "_testlog.xml" for pkg in pkgs], 
-              logfilepath::AbstractString=pwd(), 
+function test(pkgs::Vector{<:AbstractString};
+              logfilename::Vector{<:AbstractString}=[pkg * "_testlog.xml" for pkg in pkgs],
+              logfilepath::AbstractString=pwd(),
               kwargs...)
-              
+
     # Argument check
     err_str = "The number of file names supplied must equal the number of packages being tested"
     length(pkgs) != length(logfilename) && throw(ArgumentError(err_str))
